--- conflicted
+++ resolved
@@ -216,9 +216,6 @@
 
         except Exception as e:
             print("Error during request:", str(e))
-<<<<<<< HEAD
-            self.video_runner_obj["logger"].error("Error during request: %s", str(e))
-=======
             self.video_runner_obj["logger"].error("Error during request: %s", str(e))
             notifyForError = "{}/api/utils/notify".format(ydx_server)
             post_obj = {
@@ -235,5 +232,4 @@
                 self.video_runner_obj["logger"].error(r.text)
             # You may want to handle the exception or log the error as needed
 
-        return
->>>>>>> 940b9ce7
+        return
--- conflicted
+++ resolved
@@ -141,96 +141,6 @@
 
         with open(return_video_folder_name(self.video_runner_obj) + "/" + DIALOGS, mode="w") as f:
             f.write(json.dumps(dialogue_timestamps))
-<<<<<<< HEAD
-
-        with open(return_video_folder_name(self.video_runner_obj) + "/" + "final_data.json", mode="w") as f:
-            f.write(json.dumps(data.model_dump(), indent=4))
-
-        ydx_server = self.video_runner_obj.get('ydx_server')
-        if ydx_server is None:
-            ydx_server = os.getenv("YDX_WEB_SERVER")
-
-        url = f"{ydx_server}/api/audio-descriptions/newaidescription/"
-        headers = {"Content-Type": "application/json; charset=utf-8"}
-
-        self.video_runner_obj["logger"].info(f"===== UPLOADING DATA to {url} =====")
-
-        try:
-            r = requests.post(url, data=json.dumps(data.model_dump()), headers=headers)
-            self.video_runner_obj["logger"].info("===== RESPONSE =====")
-            self.video_runner_obj["logger"].info(r.text)
-
-            json_response = json.loads(r.text)
-            self.video_runner_obj["logger"].info("json_response", json_response)
-            r.close()
-
-            if json_response['_id']:
-                self.video_runner_obj["logger"].info("===== RESPONSE =====")
-                self.video_runner_obj["logger"].info(json_response)
-
-                generate_audio_clips = f"{ydx_server}/api/audio-clips/processAllClipsInDB/{json_response['_id']}"
-                r = requests.get(generate_audio_clips)
-
-                if r.status_code == 200:
-                    self.video_runner_obj["logger"].info("Processed all clips in DB")
-                    self.video_runner_obj["logger"].info(r.text)
-
-                    data = return_all_user_data_for_youtube_id_ai_user_id(
-                        ai_user_id=AI_USER_ID,
-                        youtube_id=self.video_runner_obj['video_id']
-                    )
-
-                    if len(data) == 0:
-                        self.video_runner_obj["logger"].info("No data found")
-                        return
-
-                    post_obj = {
-                        "youtube_id": "ALcL3MuU4xQ",
-                        "ai_user_id": "650506db3ff1c2140ea10ece",
-                        "ydx_app_host": data[0]['ydx_app_host'],
-                        "audio_description_id": json_response['_id']
-                    }
-
-                    user_ids = [userData['user_id'] for userData in data]
-                    post_obj['user_ids'] = user_ids
-
-                    notify_emails = f"{ydx_server}/api/utils/notify/aidescriptions"
-
-                    r = requests.post(notify_emails, data=json.dumps(post_obj), headers=headers)
-
-                    if r.status_code == 200:
-                        self.video_runner_obj["logger"].info("Notified emails")
-                        self.video_runner_obj["logger"].info(r.text)
-                    else:
-                        self.video_runner_obj["logger"].error("Error notifying emails")
-                        self.video_runner_obj["logger"].error(r.text)
-
-                r.close()
-                self.video_runner_obj["logger"].info("===== RESPONSE =====")
-                self.video_runner_obj["logger"].info(r.text)
-            self.video_runner_obj["logger"].info(r.status_code)
-            self.video_runner_obj["logger"].info("===== RESPONSE =====")
-            self.video_runner_obj["logger"].info(r.text)
-
-            save_value_to_file(video_runner_obj=self.video_runner_obj, key="['UploadToYDX']['started']", value='done')
-
-        except Exception as e:
-            print("Error during request:", str(e))
-            self.video_runner_obj["logger"].error("Error during request: %s", str(e))
-            notifyForError = "{}/api/utils/notify".format(ydx_server)
-            post_obj = {
-                "email": "vishalsharma1907@gmail.com",
-                "subject": "Error in generating YDX Caption",
-                "message": str(e)
-            }
-            r = requests.post(notifyForError, data=json.dumps(post_obj), headers=headers)
-            if(r.status_code == 200):
-                self.video_runner_obj["logger"].info("Notified emails")
-                self.video_runner_obj["logger"].info(r.text)
-            else:
-                self.video_runner_obj["logger"].error("Error notifying emails")
-                self.video_runner_obj["logger"].error(r.text)
-=======
         with open(
             return_video_folder_name(self.video_runner_obj) + "/" + "final_data.json", mode="w"
         ) as f:
@@ -335,7 +245,6 @@
                 else:
                     self.video_runner_obj["logger"].error("Error notifying emails")
                     self.video_runner_obj["logger"].error(r.text)
->>>>>>> ee1c87d3
             # You may want to handle the exception or log the error as needed
 
         return
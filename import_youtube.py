import sys

import yt_dlp as ydl
from utils import returnVideoDownloadLocation
from yt_dlp.utils import download_range_func

<<<<<<< HEAD
def import_video(videoId):
    ydl_opts = {'outtmpl': returnVideoDownloadLocation(videoId), "format": "best","download_ranges":download_range_func(None, [(0, 60)]) }
=======
def import_video(videoId,start_time=None,end_time=None):
    ydl_opts = {'outtmpl': returnVideoDownloadLocation(videoId), "format": "best" }
    if(start_time != None and end_time != None):
        ydl_opts["download_ranges"]:download_range_func(None, [(start_time, end_time)])
>>>>>>> 041d7299
    vid = ydl.YoutubeDL(ydl_opts).extract_info(
        url='https://www.youtube.com/watch?v=' + videoId, download=True)

    duration = vid["duration"]
    title = vid["title"]
    return

if __name__ == "__main__":
    import_video(sys.argv[1])<|MERGE_RESOLUTION|>--- conflicted
+++ resolved
@@ -4,15 +4,11 @@
 from utils import returnVideoDownloadLocation
 from yt_dlp.utils import download_range_func
 
-<<<<<<< HEAD
-def import_video(videoId):
-    ydl_opts = {'outtmpl': returnVideoDownloadLocation(videoId), "format": "best","download_ranges":download_range_func(None, [(0, 60)]) }
-=======
+
 def import_video(videoId,start_time=None,end_time=None):
     ydl_opts = {'outtmpl': returnVideoDownloadLocation(videoId), "format": "best" }
     if(start_time != None and end_time != None):
         ydl_opts["download_ranges"]:download_range_func(None, [(start_time, end_time)])
->>>>>>> 041d7299
     vid = ydl.YoutubeDL(ydl_opts).extract_info(
         url='https://www.youtube.com/watch?v=' + videoId, download=True)
 
